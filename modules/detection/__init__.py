"""
Detection Module for Container Analytics

<<<<<<< HEAD
This module provides computer vision capabilities for container detection.
=======
This module provides computer vision capabilities for container detection,
tracking, and OCR functionality with a modular, refactored architecture.
>>>>>>> b6ee4b05

Main Components:
- YOLODetector: YOLOv12-based object detection for containers and vehicles

<<<<<<< HEAD
Usage:
    from modules.detection import YOLODetector

    detector = YOLODetector()
=======
Processing Pipeline:
- DetectionPipeline: Full detection pipeline with database integration
- BatchProcessor: Efficient batch processing capabilities
- ImageProcessingQueue: Thread-safe task management

Watch Mode:
- YOLOWatchMode: Continuous processing of new images
- create_watch_mode: Convenience function for watch mode setup

Utilities:
- DetectionConfig: Configuration management for detection parameters
- DatabaseOperations: Database integration utilities
- CONTAINER_CLASSES: Predefined container and vehicle class mappings

Usage Examples:
    # Basic detection
    from modules.detection import YOLODetector
    detector = YOLODetector()

    # Full pipeline with database
    from modules.detection import DetectionPipeline
    pipeline = DetectionPipeline(detector)

    # Watch mode for continuous processing
    from modules.detection import YOLOWatchMode, create_watch_mode
    watch_mode = create_watch_mode(detector, "data/images")

    # CLI interface
    from modules.detection.cli import main
    # Or run: python -m modules.detection.cli --help
>>>>>>> b6ee4b05
"""

# Core detection classes
from .yolo_detector import YOLODetector

<<<<<<< HEAD
__all__ = ["YOLODetector"]
=======
# Processing pipeline components
from .processing import DetectionPipeline, BatchProcessor, ImageProcessingQueue

# Watch mode components
from .watch import YOLOWatchMode, create_watch_mode

# Utility classes and constants
from .utils import (
    DetectionConfig,
    DatabaseOperations,
    CONTAINER_CLASSES,
    ImageAnnotator,
    PerformanceTracker
)

# Main public API
__all__ = [
    # Core detection
    "YOLODetector",
    "ContainerTracker",
    "ContainerOCR",

    # Processing pipeline
    "DetectionPipeline",
    "BatchProcessor",
    "ImageProcessingQueue",

    # Watch mode
    "YOLOWatchMode",
    "create_watch_mode",

    # Utilities
    "DetectionConfig",
    "DatabaseOperations",
    "CONTAINER_CLASSES",
    "ImageAnnotator",
    "PerformanceTracker"
]
>>>>>>> b6ee4b05

# Version information
__version__ = "1.0.0"
__author__ = "Container Analytics Team"

# Module-level convenience functions
def create_detector(model_path="yolov12x.pt", **kwargs):
    """
    Convenience function to create a YOLODetector with default settings.

    Args:
        model_path: Path to YOLO model weights
        **kwargs: Additional detector configuration

    Returns:
        YOLODetector: Configured detector instance
    """
    return YOLODetector(model_path=model_path, **kwargs)


def create_pipeline(detector=None, **kwargs):
    """
    Convenience function to create a detection pipeline.

    Args:
        detector: YOLODetector instance (creates default if None)
        **kwargs: Additional pipeline configuration

    Returns:
        DetectionPipeline: Configured pipeline instance
    """
    if detector is None:
        detector = create_detector()
    return DetectionPipeline(detector=detector, **kwargs)<|MERGE_RESOLUTION|>--- conflicted
+++ resolved
@@ -1,22 +1,12 @@
 """
 Detection Module for Container Analytics
 
-<<<<<<< HEAD
-This module provides computer vision capabilities for container detection.
-=======
 This module provides computer vision capabilities for container detection,
 tracking, and OCR functionality with a modular, refactored architecture.
->>>>>>> b6ee4b05
 
 Main Components:
 - YOLODetector: YOLOv12-based object detection for containers and vehicles
 
-<<<<<<< HEAD
-Usage:
-    from modules.detection import YOLODetector
-
-    detector = YOLODetector()
-=======
 Processing Pipeline:
 - DetectionPipeline: Full detection pipeline with database integration
 - BatchProcessor: Efficient batch processing capabilities
@@ -47,15 +37,11 @@
     # CLI interface
     from modules.detection.cli import main
     # Or run: python -m modules.detection.cli --help
->>>>>>> b6ee4b05
 """
 
 # Core detection classes
 from .yolo_detector import YOLODetector
 
-<<<<<<< HEAD
-__all__ = ["YOLODetector"]
-=======
 # Processing pipeline components
 from .processing import DetectionPipeline, BatchProcessor, ImageProcessingQueue
 
@@ -94,7 +80,6 @@
     "ImageAnnotator",
     "PerformanceTracker"
 ]
->>>>>>> b6ee4b05
 
 # Version information
 __version__ = "1.0.0"
